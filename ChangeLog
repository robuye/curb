<<<<<<< HEAD
0.7.6
	* fix bug in http_* when http_delete or http("verb") raises an exception
0.7.5
	* add support for autoreferrer e.g. if follow_location=true it will pass that along
=======
0.7.5
  * minor fix for no signal instead of INT2FIX Check boolean value
>>>>>>> 42f57239
0.7.4
	* add support to set the http version e.g. easy.version = Curl::HTTP_1_1
	* add support to disable libcurls internal use of signals.
0.7.3
	* Support rubinius
	* allow Multi.download to be called without a block
	* add additional Multi.download examples
0.7.2
  * Start tracking high level changes
  * Add Curl::Easy#close - hard close an easy handle
  * Add Curl::Easy#reset - reset all settings but keep connections alive
  * Maintain persistent connections for single easy handles<|MERGE_RESOLUTION|>--- conflicted
+++ resolved
@@ -1,12 +1,8 @@
-<<<<<<< HEAD
 0.7.6
 	* fix bug in http_* when http_delete or http("verb") raises an exception
-0.7.5
 	* add support for autoreferrer e.g. if follow_location=true it will pass that along
-=======
 0.7.5
   * minor fix for no signal instead of INT2FIX Check boolean value
->>>>>>> 42f57239
 0.7.4
 	* add support to set the http version e.g. easy.version = Curl::HTTP_1_1
 	* add support to disable libcurls internal use of signals.
